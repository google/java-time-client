/*
 * Copyright 2022 Google LLC
 *
 * Licensed under the Apache License, Version 2.0 (the "License");
 * you may not use this file except in compliance with the License.
 * You may obtain a copy of the License at
 *
 *      http://www.apache.org/licenses/LICENSE-2.0
 *
 * Unless required by applicable law or agreed to in writing, software
 * distributed under the License is distributed on an "AS IS" BASIS,
 * WITHOUT WARRANTIES OR CONDITIONS OF ANY KIND, either express or implied.
 * See the License for the specific language governing permissions and
 * limitations under the License.
 */

package com.google.time.client.base.testing;

/**
 * Methods to support tests that need to have different behaviors under different variant /
 * environments.
 *
 * <p>This is the Java SE variant of this class.
 */
public final class TestEnvironmentUtils {

  private TestEnvironmentUtils() {}

  /** Returns {@code true} if the test is running the Java SE variant of code. */
  public static boolean isThisJavaSe() {
    return true;
  }

  /**
   * Returns the Java version when the test is running the Java SE variant of code. Throws {@link
   * AssertionError} when on Android.
   */
  public static int getJavaVersion() {
    String specVersion = System.getProperty("java.specification.version");
    if (specVersion.equals("1.8")) {
      return 8;
    } else {
      return Integer.parseInt(specVersion);
    }
  }

  /** Returns {@code true} if the test is running the Android variant of code. */
  public static boolean isThisAndroid() {
    return false;
  }

  /**
   * Returns the Android API level when the test is running the Android variant of code. Throws
   * {@link AssertionError} when on Java SE.
   */
  @SuppressWarnings("DoNotCallSuggester")
  public static int getAndroidApiLevel() {
    throw new AssertionError("This is the Java SE variant");
  }

  /**
   * Throws {@link org.junit.AssumptionViolatedException} if running the Android variant of code
   * under robolectric.
   */
  public static void assumeNotRobolectric(String reason) {
    // This is the javase variant of this class, so by definition this assumption holds true.
  }

<<<<<<< HEAD
  /** Returns {@code true} if running the Android variant of code under robolectric. */
=======
  /**
   * Returns {@code true} if running the Android variant of code under robolectric.
   */
>>>>>>> 67737a9a
  public static boolean isThisRobolectric() {
    // This is the javase variant of this class, so by definition this is false.
    return false;
  }
}<|MERGE_RESOLUTION|>--- conflicted
+++ resolved
@@ -66,13 +66,7 @@
     // This is the javase variant of this class, so by definition this assumption holds true.
   }
 
-<<<<<<< HEAD
   /** Returns {@code true} if running the Android variant of code under robolectric. */
-=======
-  /**
-   * Returns {@code true} if running the Android variant of code under robolectric.
-   */
->>>>>>> 67737a9a
   public static boolean isThisRobolectric() {
     // This is the javase variant of this class, so by definition this is false.
     return false;
